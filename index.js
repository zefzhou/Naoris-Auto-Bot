import fs from 'fs/promises';
import path from 'path';
import chalk from 'chalk';
import cloudscraper from 'cloudscraper';
import banner from './utils/banner.js';
<<<<<<< HEAD
import getUserAgents from './utils/user_agent.js'

class DeviceHeartbeatBot {
    constructor(account, userAgent, proxy = null) {
        this.account = account;
        this.userAgent = userAgent;
        this.proxy = proxy;
=======
import readline from 'readline';

class DeviceHeartbeatBot {
    constructor(account, proxyConfig = null) {
        this.account = account;
        this.proxyConfig = proxyConfig;
>>>>>>> 98f65237
        this.baseUrls = {
            secApi: 'https://naorisprotocol.network/sec-api/api',
            testnetApi: 'https://naorisprotocol.network/testnet-api/api/testnet'
        };
        this.uptimeMinutes = 0;
        this.deviceHash = account.deviceHash;
        this.toggleState = true;
        this.whitelistedUrls = ["naorisprotocol.network", "google.com"];
        this.isInstalled = true;
<<<<<<< HEAD

        // Log proxy information if used
        if (this.proxy) {
            console.log(chalk.blue(`[ðŸŒ] Using Proxy: ${this.proxy}`));
=======
        
        if (proxyConfig) {
            console.log(chalk.blue(`[📡] Running with proxy: ${proxyConfig}`));
>>>>>>> 98f65237
        } else {
            console.log(chalk.yellow(`[⚠️] Running without proxy`));
        }
    }

    static async loadAccounts(configPath = path.join(process.cwd(), 'accounts.json')) {
        try {
            const configData = await fs.readFile(configPath, 'utf8');
            return JSON.parse(configData);
        } catch (error) {
            console.error(chalk.red('Failed to load accounts:'), error.message);
            process.exit(1);
        }
    }

    static async loadProxies(proxyPath = path.join(process.cwd(), 'proxy.txt')) {
        try {
            const proxyData = await fs.readFile(proxyPath, 'utf8');
            return proxyData.split('\n').filter(line => line.trim());
        } catch (error) {
            console.error(chalk.red('Failed to load proxies:'), error.message);
            return [];
        }
    }

<<<<<<< HEAD

    getAxiosConfig() {
        const config = {
            headers: {
                'Authorization': `Bearer ${this.account.token}`,
                'Content-Type': 'application/json',
                'Accept': '*/*',
                'Accept-Language': 'en-US,en;q=0.9',
                'Origin': 'chrome-extension://cpikalnagknmlfhnilhfelifgbollmmp',
                'User-Agent': this.userAgent,
                'sec-fetch-dest': 'empty',
                'sec-fetch-mode': 'cors',
                'sec-fetch-site': 'none',
                'sec-gpc': '1'
            }
        };

        if (this.proxy) {
            const proxyUrl = this.proxy.startsWith('http://') ||
                this.proxy.startsWith('socks4://') ||
                this.proxy.startsWith('socks5://') ?
                this.proxy : `http://${this.proxy}`;

            config.httpsAgent = proxyUrl.startsWith('socks') ?
                new SocksProxyAgent(proxyUrl) :
                new HttpsProxyAgent(proxyUrl);
=======
    getRequestConfig() {
        const config = {
            headers: {
                'Authorization': `Bearer ${this.account.token}`,
                'User-Agent': 'Mozilla/5.0 (Windows NT 10.0; Win64; x64) AppleWebKit/537.36 (KHTML, like Gecko) Chrome/132.0.0.0 Safari/537.36',
                'Referer': this.baseUrls.secApi,
                'Content-Type': 'application/json'
            }
        };

        if (this.proxyConfig) {
            config.proxy = this.proxyConfig;
>>>>>>> 98f65237
        }

        return config;
    }

    async toggleDevice(state = "ON") {
        try {
            console.log(`Toggle state (${state}) sending to backend...`);
            const payload = {
                walletAddress: this.account.walletAddress,
                state: state,
                deviceHash: this.deviceHash
            };

            const response = await cloudscraper.post(
                `${this.baseUrls.secApi}/toggle`,
                {
                    json: payload,
                    headers: this.getRequestConfig().headers,
                    proxy: this.proxyConfig
                }
            );

            this.toggleState = state === "ON";
            this.logSuccess('Device Toggle', response);
            console.log(`Toggle state (${state}) sent to backend.`);
        } catch (error) {
            this.logError('Toggle Error', error);
        }
    }

    async sendHeartbeat() {
        try {
            console.log("Message production initiated");
            const payload = {
                topic: 'device-heartbeat',
                inputData: {
                    walletAddress: this.account.walletAddress,
                    deviceHash: this.deviceHash.toString(),
                    isInstalled: this.isInstalled,
                    toggleState: this.toggleState,
                    whitelistedUrls: this.whitelistedUrls
                }
            };

            const response = await cloudscraper.post(
                `${this.baseUrls.secApi}/produce-to-kafka`,
                {
                    json: payload,
                    headers: this.getRequestConfig().headers,
                    proxy: this.proxyConfig
                }
            );

            console.log("Heartbeat sent to backend.");
            this.logSuccess('Heartbeat', response);
        } catch (error) {
            this.logError('Heartbeat Error', error);
<<<<<<< HEAD
            //   throw error;
            // disable throw error for keep this bot running
=======
>>>>>>> 98f65237
        }
    }

    async getWalletDetails() {
        try {
            const payload = {
                walletAddress: this.account.walletAddress
            };

            const response = await cloudscraper.post(
                `${this.baseUrls.testnetApi}/walletDetails`,
                {
                    json: payload,
                    headers: this.getRequestConfig().headers,
                    proxy: this.proxyConfig
                }
            );

            if (!response.error) {
                const details = response.details;
                this.logWalletDetails(details);
            } else {
                this.logError('Wallet Details', response);
            }
        } catch (error) {
            this.logError('Wallet Details Fetch', error);
        }
    }

    async startHeartbeatCycle() {
        try {
            await this.toggleDevice("ON");
            console.log("Installed script executed successfully!");
<<<<<<< HEAD

            // Initial heartbeat
=======
>>>>>>> 98f65237
            await this.sendHeartbeat();

            let cycleCount = 0;
            const timer = setInterval(async () => {
                try {
                    cycleCount++;
                    this.uptimeMinutes++;

<<<<<<< HEAD
                    // Simulate service worker wake-up every 5 minutes
=======
>>>>>>> 98f65237
                    if (cycleCount % 5 === 0) {
                        console.log("Service worker wake-up alarm triggered.");
                    }

                    if (!this.toggleState) {
                        await this.toggleDevice("ON");
                    }

                    await this.sendHeartbeat();
                    await this.getWalletDetails();
                    console.log(chalk.green(`[${new Date().toLocaleTimeString()}] Minute ${this.uptimeMinutes} completed`));
                } catch (cycleError) {
                    console.log("Heartbeat stopped.");
                    this.logError('Heartbeat Cycle', cycleError);
                    this.toggleState = false;
                }
            }, 60000);

            process.on('SIGINT', async () => {
                clearInterval(timer);
                await this.toggleDevice("OFF");
                console.log(chalk.yellow('\nBot stopped. Final uptime:', this.uptimeMinutes, 'minutes'));
                process.exit();
            });
        } catch (error) {
            this.logError('Heartbeat Cycle Start', error);
        }
    }

    logSuccess(action, data) {
        console.log(chalk.green(`[✔] ${action} Success:`), data);
    }

    logError(action, error) {
<<<<<<< HEAD
        const proxyInfo = this.proxy ? chalk.blue(` [Proxy: ${this.proxy}]`) : '';
        console.error(chalk.red(`[âœ—] ${action} Error:${proxyInfo}`),
            error.response ? error.response.data : error.message);
=======
        console.error(chalk.red(`[✖] ${action} Error:`), error.message || error);
>>>>>>> 98f65237
    }

    logWalletDetails(details) {
        const earnings = this.uptimeMinutes * (details.activeRatePerMinute || 0);
<<<<<<< HEAD
        const proxyInfo = this.proxy ? chalk.blue(`\n  Proxy: ${this.proxy}`) : '';

        console.log('\n' + chalk.white(`ðŸ“Š Wallet Details for ${this.account.walletAddress}:`));
=======
        console.log('\n' + chalk.white(`📊 Wallet Details for ${this.account.walletAddress}:`));
>>>>>>> 98f65237
        console.log(chalk.cyan(`  Total Earnings: ${details.totalEarnings}`));
        console.log(chalk.cyan(`  Today's Earnings: ${details.todayEarnings}`));
        console.log(chalk.cyan(`  Today's Referral Earnings: ${details.todayReferralEarnings}`));
        console.log(chalk.cyan(`  Today's Uptime Earnings: ${details.todayUptimeEarnings}`));
        console.log(chalk.cyan(`  Active Rate: ${details.activeRatePerMinute} per minute`));
        console.log(chalk.cyan(`  Estimated Session Earnings: ${earnings.toFixed(4)}`));
        console.log(chalk.cyan(`  Uptime: ${this.uptimeMinutes} minutes`));
        console.log(chalk.cyan(`  Rank: ${details.rank}\n`));
    }
}

async function askForProxyUsage() {
    const rl = readline.createInterface({
        input: process.stdin,
        output: process.stdout
    });

    return new Promise((resolve) => {
        console.log(chalk.cyan('\n=== Proxy Configuration ==='));
        console.log(chalk.white('Do you want to use proxies? (y/n)'));
        rl.question('> ', async (answer) => {
            rl.close();
            if (answer.toLowerCase() === 'y') {
                console.log(chalk.yellow('\n[⚠️] Warning: Using proxies may cause Cloudflare errors'));
                console.log(chalk.white('Press any key to continue...'));
                
                // Wait for any key press
                await new Promise(resolve => {
                    process.stdin.setRawMode(true);
                    process.stdin.resume();
                    process.stdin.once('data', () => {
                        process.stdin.setRawMode(false);
                        process.stdin.pause();
                        resolve();
                    });
                });
                
                resolve(true);
            } else {
                resolve(false);
            }
        });
    });
}

async function main() {
    try {
        console.log(banner());
        const useProxy = await askForProxyUsage();
        const accounts = await DeviceHeartbeatBot.loadAccounts();
<<<<<<< HEAD
        const proxies = await DeviceHeartbeatBot.loadProxies();
        const userAgents = await getUserAgents();
        const bots = accounts.map((account, index) => {
            const proxy = proxies[index % proxies.length];
            return new DeviceHeartbeatBot(account, userAgents[index % userAgents.length], proxy);
=======
        
        let proxies = [];
        if (useProxy) {
            proxies = await DeviceHeartbeatBot.loadProxies();
            if (proxies.length === 0) {
                console.log(chalk.yellow('[⚠️] No proxies found in proxy.txt, running without proxy'));
            }
        }

        const bots = accounts.map((account, index) => {
            const proxy = proxies.length > 0 ? proxies[index % proxies.length] : null;
            return new DeviceHeartbeatBot(account, proxy);
>>>>>>> 98f65237
        });

        for (const bot of bots) {
            bot.startHeartbeatCycle();
        }
    } catch (error) {
        console.error(chalk.red('Initialization Error:'), error);
    }
}

main();

export default DeviceHeartbeatBot;
<|MERGE_RESOLUTION|>--- conflicted
+++ resolved
@@ -1,354 +1,278 @@
-import fs from 'fs/promises';
-import path from 'path';
-import chalk from 'chalk';
-import cloudscraper from 'cloudscraper';
-import banner from './utils/banner.js';
-<<<<<<< HEAD
-import getUserAgents from './utils/user_agent.js'
-
-class DeviceHeartbeatBot {
-    constructor(account, userAgent, proxy = null) {
-        this.account = account;
-        this.userAgent = userAgent;
-        this.proxy = proxy;
-=======
-import readline from 'readline';
-
-class DeviceHeartbeatBot {
-    constructor(account, proxyConfig = null) {
-        this.account = account;
-        this.proxyConfig = proxyConfig;
->>>>>>> 98f65237
-        this.baseUrls = {
-            secApi: 'https://naorisprotocol.network/sec-api/api',
-            testnetApi: 'https://naorisprotocol.network/testnet-api/api/testnet'
-        };
-        this.uptimeMinutes = 0;
-        this.deviceHash = account.deviceHash;
-        this.toggleState = true;
-        this.whitelistedUrls = ["naorisprotocol.network", "google.com"];
-        this.isInstalled = true;
-<<<<<<< HEAD
-
-        // Log proxy information if used
-        if (this.proxy) {
-            console.log(chalk.blue(`[ðŸŒ] Using Proxy: ${this.proxy}`));
-=======
-        
-        if (proxyConfig) {
-            console.log(chalk.blue(`[📡] Running with proxy: ${proxyConfig}`));
->>>>>>> 98f65237
-        } else {
-            console.log(chalk.yellow(`[⚠️] Running without proxy`));
-        }
-    }
-
-    static async loadAccounts(configPath = path.join(process.cwd(), 'accounts.json')) {
-        try {
-            const configData = await fs.readFile(configPath, 'utf8');
-            return JSON.parse(configData);
-        } catch (error) {
-            console.error(chalk.red('Failed to load accounts:'), error.message);
-            process.exit(1);
-        }
-    }
-
-    static async loadProxies(proxyPath = path.join(process.cwd(), 'proxy.txt')) {
-        try {
-            const proxyData = await fs.readFile(proxyPath, 'utf8');
-            return proxyData.split('\n').filter(line => line.trim());
-        } catch (error) {
-            console.error(chalk.red('Failed to load proxies:'), error.message);
-            return [];
-        }
-    }
-
-<<<<<<< HEAD
-
-    getAxiosConfig() {
-        const config = {
-            headers: {
-                'Authorization': `Bearer ${this.account.token}`,
-                'Content-Type': 'application/json',
-                'Accept': '*/*',
-                'Accept-Language': 'en-US,en;q=0.9',
-                'Origin': 'chrome-extension://cpikalnagknmlfhnilhfelifgbollmmp',
-                'User-Agent': this.userAgent,
-                'sec-fetch-dest': 'empty',
-                'sec-fetch-mode': 'cors',
-                'sec-fetch-site': 'none',
-                'sec-gpc': '1'
-            }
-        };
-
-        if (this.proxy) {
-            const proxyUrl = this.proxy.startsWith('http://') ||
-                this.proxy.startsWith('socks4://') ||
-                this.proxy.startsWith('socks5://') ?
-                this.proxy : `http://${this.proxy}`;
-
-            config.httpsAgent = proxyUrl.startsWith('socks') ?
-                new SocksProxyAgent(proxyUrl) :
-                new HttpsProxyAgent(proxyUrl);
-=======
-    getRequestConfig() {
-        const config = {
-            headers: {
-                'Authorization': `Bearer ${this.account.token}`,
-                'User-Agent': 'Mozilla/5.0 (Windows NT 10.0; Win64; x64) AppleWebKit/537.36 (KHTML, like Gecko) Chrome/132.0.0.0 Safari/537.36',
-                'Referer': this.baseUrls.secApi,
-                'Content-Type': 'application/json'
-            }
-        };
-
-        if (this.proxyConfig) {
-            config.proxy = this.proxyConfig;
->>>>>>> 98f65237
-        }
-
-        return config;
-    }
-
-    async toggleDevice(state = "ON") {
-        try {
-            console.log(`Toggle state (${state}) sending to backend...`);
-            const payload = {
-                walletAddress: this.account.walletAddress,
-                state: state,
-                deviceHash: this.deviceHash
-            };
-
-            const response = await cloudscraper.post(
-                `${this.baseUrls.secApi}/toggle`,
-                {
-                    json: payload,
-                    headers: this.getRequestConfig().headers,
-                    proxy: this.proxyConfig
-                }
-            );
-
-            this.toggleState = state === "ON";
-            this.logSuccess('Device Toggle', response);
-            console.log(`Toggle state (${state}) sent to backend.`);
-        } catch (error) {
-            this.logError('Toggle Error', error);
-        }
-    }
-
-    async sendHeartbeat() {
-        try {
-            console.log("Message production initiated");
-            const payload = {
-                topic: 'device-heartbeat',
-                inputData: {
-                    walletAddress: this.account.walletAddress,
-                    deviceHash: this.deviceHash.toString(),
-                    isInstalled: this.isInstalled,
-                    toggleState: this.toggleState,
-                    whitelistedUrls: this.whitelistedUrls
-                }
-            };
-
-            const response = await cloudscraper.post(
-                `${this.baseUrls.secApi}/produce-to-kafka`,
-                {
-                    json: payload,
-                    headers: this.getRequestConfig().headers,
-                    proxy: this.proxyConfig
-                }
-            );
-
-            console.log("Heartbeat sent to backend.");
-            this.logSuccess('Heartbeat', response);
-        } catch (error) {
-            this.logError('Heartbeat Error', error);
-<<<<<<< HEAD
-            //   throw error;
-            // disable throw error for keep this bot running
-=======
->>>>>>> 98f65237
-        }
-    }
-
-    async getWalletDetails() {
-        try {
-            const payload = {
-                walletAddress: this.account.walletAddress
-            };
-
-            const response = await cloudscraper.post(
-                `${this.baseUrls.testnetApi}/walletDetails`,
-                {
-                    json: payload,
-                    headers: this.getRequestConfig().headers,
-                    proxy: this.proxyConfig
-                }
-            );
-
-            if (!response.error) {
-                const details = response.details;
-                this.logWalletDetails(details);
-            } else {
-                this.logError('Wallet Details', response);
-            }
-        } catch (error) {
-            this.logError('Wallet Details Fetch', error);
-        }
-    }
-
-    async startHeartbeatCycle() {
-        try {
-            await this.toggleDevice("ON");
-            console.log("Installed script executed successfully!");
-<<<<<<< HEAD
-
-            // Initial heartbeat
-=======
->>>>>>> 98f65237
-            await this.sendHeartbeat();
-
-            let cycleCount = 0;
-            const timer = setInterval(async () => {
-                try {
-                    cycleCount++;
-                    this.uptimeMinutes++;
-
-<<<<<<< HEAD
-                    // Simulate service worker wake-up every 5 minutes
-=======
->>>>>>> 98f65237
-                    if (cycleCount % 5 === 0) {
-                        console.log("Service worker wake-up alarm triggered.");
-                    }
-
-                    if (!this.toggleState) {
-                        await this.toggleDevice("ON");
-                    }
-
-                    await this.sendHeartbeat();
-                    await this.getWalletDetails();
-                    console.log(chalk.green(`[${new Date().toLocaleTimeString()}] Minute ${this.uptimeMinutes} completed`));
-                } catch (cycleError) {
-                    console.log("Heartbeat stopped.");
-                    this.logError('Heartbeat Cycle', cycleError);
-                    this.toggleState = false;
-                }
-            }, 60000);
-
-            process.on('SIGINT', async () => {
-                clearInterval(timer);
-                await this.toggleDevice("OFF");
-                console.log(chalk.yellow('\nBot stopped. Final uptime:', this.uptimeMinutes, 'minutes'));
-                process.exit();
-            });
-        } catch (error) {
-            this.logError('Heartbeat Cycle Start', error);
-        }
-    }
-
-    logSuccess(action, data) {
-        console.log(chalk.green(`[✔] ${action} Success:`), data);
-    }
-
-    logError(action, error) {
-<<<<<<< HEAD
-        const proxyInfo = this.proxy ? chalk.blue(` [Proxy: ${this.proxy}]`) : '';
-        console.error(chalk.red(`[âœ—] ${action} Error:${proxyInfo}`),
-            error.response ? error.response.data : error.message);
-=======
-        console.error(chalk.red(`[✖] ${action} Error:`), error.message || error);
->>>>>>> 98f65237
-    }
-
-    logWalletDetails(details) {
-        const earnings = this.uptimeMinutes * (details.activeRatePerMinute || 0);
-<<<<<<< HEAD
-        const proxyInfo = this.proxy ? chalk.blue(`\n  Proxy: ${this.proxy}`) : '';
-
-        console.log('\n' + chalk.white(`ðŸ“Š Wallet Details for ${this.account.walletAddress}:`));
-=======
-        console.log('\n' + chalk.white(`📊 Wallet Details for ${this.account.walletAddress}:`));
->>>>>>> 98f65237
-        console.log(chalk.cyan(`  Total Earnings: ${details.totalEarnings}`));
-        console.log(chalk.cyan(`  Today's Earnings: ${details.todayEarnings}`));
-        console.log(chalk.cyan(`  Today's Referral Earnings: ${details.todayReferralEarnings}`));
-        console.log(chalk.cyan(`  Today's Uptime Earnings: ${details.todayUptimeEarnings}`));
-        console.log(chalk.cyan(`  Active Rate: ${details.activeRatePerMinute} per minute`));
-        console.log(chalk.cyan(`  Estimated Session Earnings: ${earnings.toFixed(4)}`));
-        console.log(chalk.cyan(`  Uptime: ${this.uptimeMinutes} minutes`));
-        console.log(chalk.cyan(`  Rank: ${details.rank}\n`));
-    }
-}
-
-async function askForProxyUsage() {
-    const rl = readline.createInterface({
-        input: process.stdin,
-        output: process.stdout
-    });
-
-    return new Promise((resolve) => {
-        console.log(chalk.cyan('\n=== Proxy Configuration ==='));
-        console.log(chalk.white('Do you want to use proxies? (y/n)'));
-        rl.question('> ', async (answer) => {
-            rl.close();
-            if (answer.toLowerCase() === 'y') {
-                console.log(chalk.yellow('\n[⚠️] Warning: Using proxies may cause Cloudflare errors'));
-                console.log(chalk.white('Press any key to continue...'));
-                
-                // Wait for any key press
-                await new Promise(resolve => {
-                    process.stdin.setRawMode(true);
-                    process.stdin.resume();
-                    process.stdin.once('data', () => {
-                        process.stdin.setRawMode(false);
-                        process.stdin.pause();
-                        resolve();
-                    });
-                });
-                
-                resolve(true);
-            } else {
-                resolve(false);
-            }
-        });
-    });
-}
-
-async function main() {
-    try {
-        console.log(banner());
-        const useProxy = await askForProxyUsage();
-        const accounts = await DeviceHeartbeatBot.loadAccounts();
-<<<<<<< HEAD
-        const proxies = await DeviceHeartbeatBot.loadProxies();
-        const userAgents = await getUserAgents();
-        const bots = accounts.map((account, index) => {
-            const proxy = proxies[index % proxies.length];
-            return new DeviceHeartbeatBot(account, userAgents[index % userAgents.length], proxy);
-=======
-        
-        let proxies = [];
-        if (useProxy) {
-            proxies = await DeviceHeartbeatBot.loadProxies();
-            if (proxies.length === 0) {
-                console.log(chalk.yellow('[⚠️] No proxies found in proxy.txt, running without proxy'));
-            }
-        }
-
-        const bots = accounts.map((account, index) => {
-            const proxy = proxies.length > 0 ? proxies[index % proxies.length] : null;
-            return new DeviceHeartbeatBot(account, proxy);
->>>>>>> 98f65237
-        });
-
-        for (const bot of bots) {
-            bot.startHeartbeatCycle();
-        }
-    } catch (error) {
-        console.error(chalk.red('Initialization Error:'), error);
-    }
-}
-
-main();
-
-export default DeviceHeartbeatBot;
+import fs from 'fs/promises';
+import path from 'path';
+import chalk from 'chalk';
+import cloudscraper from 'cloudscraper';
+import banner from './utils/banner.js';
+import getUserAgents from './utils/user_agent.js';
+import readline from 'readline';
+
+class DeviceHeartbeatBot {
+    constructor(account, userAgent, proxyConfig = null) {
+        this.account = account;
+        this.userAgent = userAgent;
+        this.proxyConfig = proxyConfig;
+        this.baseUrls = {
+            secApi: 'https://naorisprotocol.network/sec-api/api',
+            testnetApi: 'https://naorisprotocol.network/testnet-api/api/testnet'
+        };
+        this.uptimeMinutes = 0;
+        this.deviceHash = account.deviceHash;
+        this.toggleState = true;
+        this.whitelistedUrls = ["naorisprotocol.network", "google.com"];
+        this.isInstalled = true;
+
+        if (proxyConfig) {
+            console.log(chalk.blue(`[📡] Running with proxy: ${proxyConfig}`));
+        } else {
+            console.log(chalk.yellow(`[⚠️] Running without proxy`));
+        }
+    }
+
+    static async loadAccounts(configPath = path.join(process.cwd(), 'accounts.json')) {
+        try {
+            const configData = await fs.readFile(configPath, 'utf8');
+            return JSON.parse(configData);
+        } catch (error) {
+            console.error(chalk.red('Failed to load accounts:'), error.message);
+            process.exit(1);
+        }
+    }
+
+    static async loadProxies(proxyPath = path.join(process.cwd(), 'proxy.txt')) {
+        try {
+            const proxyData = await fs.readFile(proxyPath, 'utf8');
+            return proxyData.split('\n').filter(line => line.trim());
+        } catch (error) {
+            console.error(chalk.red('Failed to load proxies:'), error.message);
+            return [];
+        }
+    }
+
+    getRequestConfig() {
+        const config = {
+            headers: {
+                'Authorization': `Bearer ${this.account.token}`,
+                'User-Agent': this.userAgent,
+                'Referer': this.baseUrls.secApi,
+                'Content-Type': 'application/json'
+            }
+        };
+
+        if (this.proxyConfig) {
+            config.proxy = this.proxyConfig;
+        }
+
+        return config;
+    }
+
+    async toggleDevice(state = "ON") {
+        try {
+            console.log(`Toggle state (${state}) sending to backend...`);
+            const payload = {
+                walletAddress: this.account.walletAddress,
+                state: state,
+                deviceHash: this.deviceHash
+            };
+
+            const response = await cloudscraper.post(
+                `${this.baseUrls.secApi}/toggle`,
+                {
+                    json: payload,
+                    headers: this.getRequestConfig().headers,
+                    proxy: this.proxyConfig
+                }
+            );
+
+            this.toggleState = state === "ON";
+            this.logSuccess('Device Toggle', response);
+            console.log(`Toggle state (${state}) sent to backend.`);
+        } catch (error) {
+            this.logError('Toggle Error', error);
+        }
+    }
+
+    async sendHeartbeat() {
+        try {
+            console.log("Message production initiated");
+            const payload = {
+                topic: 'device-heartbeat',
+                inputData: {
+                    walletAddress: this.account.walletAddress,
+                    deviceHash: this.deviceHash.toString(),
+                    isInstalled: this.isInstalled,
+                    toggleState: this.toggleState,
+                    whitelistedUrls: this.whitelistedUrls
+                }
+            };
+
+            const response = await cloudscraper.post(
+                `${this.baseUrls.secApi}/produce-to-kafka`,
+                {
+                    json: payload,
+                    headers: this.getRequestConfig().headers,
+                    proxy: this.proxyConfig
+                }
+            );
+
+            console.log("Heartbeat sent to backend.");
+            this.logSuccess('Heartbeat', response);
+        } catch (error) {
+            this.logError('Heartbeat Error', error);
+        }
+    }
+
+    async getWalletDetails() {
+        try {
+            const payload = {
+                walletAddress: this.account.walletAddress
+            };
+
+            const response = await cloudscraper.post(
+                `${this.baseUrls.testnetApi}/walletDetails`,
+                {
+                    json: payload,
+                    headers: this.getRequestConfig().headers,
+                    proxy: this.proxyConfig
+                }
+            );
+
+            if (!response.error) {
+                const details = response.details;
+                this.logWalletDetails(details);
+            } else {
+                this.logError('Wallet Details', response);
+            }
+        } catch (error) {
+            this.logError('Wallet Details Fetch', error);
+        }
+    }
+
+    async startHeartbeatCycle() {
+        try {
+            await this.toggleDevice("ON");
+            console.log("Installed script executed successfully!");
+            await this.sendHeartbeat();
+
+            let cycleCount = 0;
+            const timer = setInterval(async () => {
+                try {
+                    cycleCount++;
+                    this.uptimeMinutes++;
+
+                    if (cycleCount % 5 === 0) {
+                        console.log("Service worker wake-up alarm triggered.");
+                    }
+
+                    if (!this.toggleState) {
+                        await this.toggleDevice("ON");
+                    }
+
+                    await this.sendHeartbeat();
+                    await this.getWalletDetails();
+                    console.log(chalk.green(`[${new Date().toLocaleTimeString()}] Minute ${this.uptimeMinutes} completed`));
+                } catch (cycleError) {
+                    console.log("Heartbeat stopped.");
+                    this.logError('Heartbeat Cycle', cycleError);
+                    this.toggleState = false;
+                }
+            }, 60000);
+
+            process.on('SIGINT', async () => {
+                clearInterval(timer);
+                await this.toggleDevice("OFF");
+                console.log(chalk.yellow('\nBot stopped. Final uptime:', this.uptimeMinutes, 'minutes'));
+                process.exit();
+            });
+        } catch (error) {
+            this.logError('Heartbeat Cycle Start', error);
+        }
+    }
+
+    logSuccess(action, data) {
+        console.log(chalk.green(`[✔] ${action} Success:`), data);
+    }
+
+    logError(action, error) {
+        console.error(chalk.red(`[✖] ${action} Error:`), error.message || error);
+    }
+
+    logWalletDetails(details) {
+        const earnings = this.uptimeMinutes * (details.activeRatePerMinute || 0);
+        console.log('\n' + chalk.white(`📊 Wallet Details for ${this.account.walletAddress}:`));
+        console.log(chalk.cyan(`  Total Earnings: ${details.totalEarnings}`));
+        console.log(chalk.cyan(`  Today's Earnings: ${details.todayEarnings}`));
+        console.log(chalk.cyan(`  Today's Referral Earnings: ${details.todayReferralEarnings}`));
+        console.log(chalk.cyan(`  Today's Uptime Earnings: ${details.todayUptimeEarnings}`));
+        console.log(chalk.cyan(`  Active Rate: ${details.activeRatePerMinute} per minute`));
+        console.log(chalk.cyan(`  Estimated Session Earnings: ${earnings.toFixed(4)}`));
+        console.log(chalk.cyan(`  Uptime: ${this.uptimeMinutes} minutes`));
+        console.log(chalk.cyan(`  Rank: ${details.rank}\n`));
+    }
+}
+
+async function askForProxyUsage() {
+    const rl = readline.createInterface({
+        input: process.stdin,
+        output: process.stdout
+    });
+
+    return new Promise((resolve) => {
+        console.log(chalk.cyan('\n=== Proxy Configuration ==='));
+        console.log(chalk.white('Do you want to use proxies? (y/n)'));
+        rl.question('> ', async (answer) => {
+            rl.close();
+            if (answer.toLowerCase() === 'y') {
+                console.log(chalk.yellow('\n[⚠️] Warning: Using proxies may cause Cloudflare errors'));
+                console.log(chalk.white('Press any key to continue...'));
+
+                // Wait for any key press
+                await new Promise(resolve => {
+                    process.stdin.setRawMode(true);
+                    process.stdin.resume();
+                    process.stdin.once('data', () => {
+                        process.stdin.setRawMode(false);
+                        process.stdin.pause();
+                        resolve();
+                    });
+                });
+
+                resolve(true);
+            } else {
+                resolve(false);
+            }
+        });
+    });
+}
+
+async function main() {
+    try {
+        console.log(banner());
+        const useProxy = await askForProxyUsage();
+        const accounts = await DeviceHeartbeatBot.loadAccounts();
+        const userAgents = getUserAgents();
+
+        let proxies = [];
+        if (useProxy) {
+            proxies = await DeviceHeartbeatBot.loadProxies();
+            if (proxies.length === 0) {
+                console.log(chalk.yellow('[⚠️] No proxies found in proxy.txt, running without proxy'));
+            }
+        }
+
+        const bots = accounts.map((account, index) => {
+            const proxy = proxies.length > 0 ? proxies[index % proxies.length] : null;
+            const userAgent = userAgents[index % userAgents.length];
+            return new DeviceHeartbeatBot(account, userAgent, proxy);
+        });
+
+        for (const bot of bots) {
+            bot.startHeartbeatCycle();
+        }
+    } catch (error) {
+        console.error(chalk.red('Initialization Error:'), error);
+    }
+}
+
+main();
+
+export default DeviceHeartbeatBot;